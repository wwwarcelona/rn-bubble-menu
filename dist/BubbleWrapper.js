var __assign = (this && this.__assign) || function () {
    __assign = Object.assign || function(t) {
        for (var s, i = 1, n = arguments.length; i < n; i++) {
            s = arguments[i];
            for (var p in s) if (Object.prototype.hasOwnProperty.call(s, p))
                t[p] = s[p];
        }
        return t;
    };
    return __assign.apply(this, arguments);
};
import React, { forwardRef, useCallback, useImperativeHandle, useMemo, useRef, } from 'react';
import { Animated, PanResponder, Pressable, } from 'react-native';
import DefaultBubble from './DefaultBubble';
import { styles } from './styles';
import { K } from './constants';
/**
 * BubbleWrapper Component
 *
 * A high-performance wrapper that provides drag-and-drop functionality for individual bubbles.
 * This component serves as the bridge between the visual bubble representation and the
 * menu system's collision detection and animation logic.
 *
 * Key Features:
 * - Native-driven animations for 60fps performance
 * - Sophisticated drag gesture handling with boundary constraints
 * - Throttled position updates to prevent excessive parent re-renders
 * - Automatic spring-back animation to original position
 * - Imperative API for external position control
 *
 */
var BubbleWrapper = forwardRef(function (_a, ref) {
    var _b;
    var item = _a.item, _c = _a.bubbleComponent, BubbleComponent = _c === void 0 ? DefaultBubble : _c, updateBubblePositions = _a.updateBubblePositions, height = _a.height, width = _a.width;
    console.log("BubbleWrapper Rendered: ", item.id);
    // Extract bubble configuration with sensible defaults
    var id = item.id, _d = item.originalX, originalX = _d === void 0 ? 0 : _d, _e = item.originalY, originalY = _e === void 0 ? 0 : _e, _f = item.radius, radius = _f === void 0 ? 50 : _f, onPress = item.onPress;
    /**
     * Animation and State Management
     * Using refs to maintain state without triggering re-renders during animations
     */
    // Native-driven animated value for smooth GPU-accelerated transforms
    var translation = useRef(new Animated.ValueXY({ x: 0, y: 0 })).current;
    // Current logical position - tracks where the bubble actually is
    var currentPosition = useRef({ x: originalX, y: originalY });
    // Drag state tracking - prevents external position updates during user interaction
    var isDragging = useRef(false);
    // Collision avoidance flag - can be set by parent for dynamic behavior
    var avoidCollision = useRef(false);
    // Throttling mechanism to prevent excessive parent updates during drag
    var lastLogicUpdateRef = useRef(0);
    // Calculate throttling interval based on logic frame rate
    var LOGIC_FRAME_INTERVAL = 1000 / K.FPS_LOGIC;
    /**
     * Imperative API for Parent Component Communication
     * Provides external control over bubble position and state without prop drilling
     * This pattern is essential for performance in animation-heavy scenarios
     */
    useImperativeHandle(ref, function () { return ({
        /**
         * Returns the current logical position of the bubble
         * Used by collision detection and menu layout systems
         */
        getPosition: function () { return currentPosition.current; },
        /**
         * Externally sets bubble position with smooth animation
         * Only applies if bubble is not currently being dragged by user
         * Used for collision resolution and return-to-position animations
         */
        setPosition: function (pos) {
            if (!isDragging.current) {
                // Animate to new position using native driver for performance
                Animated.timing(translation, {
                    toValue: { x: pos.x - originalX, y: pos.y - originalY },
                    useNativeDriver: true,
                    duration: 1000 / (K.FPS_UI * K.FPS_SYNC), // Sync with UI update rate
                }).start();
                currentPosition.current = { x: pos.x, y: pos.y };
            }
        },
        /**
         * Returns current drag state - critical for collision system
         * Prevents collision resolution from interfering with user interactions
         */
        getIsDragging: function () { return isDragging.current; },
        /**
         * Collision avoidance state management
         * Allows parent to modify behavior dynamically based on menu state
         */
        getAvoidCollision: function () { return avoidCollision.current; },
        setAvoidCollision: function (value) {
            avoidCollision.current = value;
        },
    }); }, [originalX, originalY, translation]);
<<<<<<< HEAD
=======
    var handlePress = useCallback(function () {
        if (!isDragging.current) {
            onPress();
        }
    }, [onPress]);
>>>>>>> 5f4590a8
    /**
     * Boundary Constraint System
     * Ensures bubbles remain within visible container bounds
     * Accounts for bubble radius to prevent visual clipping
     */
    var clampPosition = useCallback(function (x, y) {
        var minX = 0;
        var minY = 0;
        var maxX = width - radius * 2; // Account for full bubble width
        var maxY = height - radius * 2; // Account for full bubble height
        return {
            x: Math.max(minX, Math.min(maxX, x)),
            y: Math.max(minY, Math.min(maxY, y)),
        };
    }, [width, height, radius]);
    /**
     * Advanced Gesture Handling System
     * Implements sophisticated drag-and-drop with spring-back animation
     * Optimized for performance with throttled updates and native animations
     */
    var panResponder = useMemo(function () {
        return PanResponder.create({
            // Always capture touch events for this bubble
            onStartShouldSetPanResponder: function () { return true; },
            onMoveShouldSetPanResponder: function () { return true; },
            /**
             * Drag Start Handler
             * Sets drag state to prevent external position interference
             */
            onPanResponderGrant: function () {
                isDragging.current = true;
            },
            /**
             * Drag Move Handler - Core Animation Logic
             * Handles real-time position updates with boundary constraints
             * Uses cumulative gesture delta for accurate positioning
             */
            onPanResponderMove: function (_, gesture) {
                // Calculate target position: original position + total gesture movement
                // This approach prevents drift that can occur with incremental updates
                var targetX = originalX + gesture.dx;
                var targetY = originalY + gesture.dy;
                // Apply boundary constraints to prevent bubbles from leaving viewport
                var clampedPosition = clampPosition(targetX, targetY);
                // Update logical position for collision detection system
                currentPosition.current = clampedPosition;
                // Update visual position - calculate delta from original position
                // This maintains consistency between logical and visual positioning
                var deltaX = clampedPosition.x - originalX;
                var deltaY = clampedPosition.y - originalY;
                translation.setValue({ x: deltaX, y: deltaY });
                // Throttled parent notification to prevent performance degradation
                // Only update parent at logic frame rate to avoid overwhelming the system
                var now = Date.now();
                if (now - lastLogicUpdateRef.current >= LOGIC_FRAME_INTERVAL) {
                    updateBubblePositions(id, currentPosition.current);
                    lastLogicUpdateRef.current = now;
                }
            },
            /**
             * Drag End Handler - Spring-Back Animation
             * Implements smooth return to original position with spring physics
             */
            onPanResponderRelease: function () {
                isDragging.current = false;
                // Animate back to original position using spring physics
                // Native driver ensures 60fps performance on the animation thread
                Animated.spring(translation, {
                    toValue: { x: 0, y: 0 },
                    useNativeDriver: true,
                    // Spring configuration can be customized here for feel
                }).start();
                // Reset logical position and notify parent immediately
                // This ensures collision system knows the bubble is returning home
                currentPosition.current = { x: originalX, y: originalY };
                updateBubblePositions(id, { x: originalX, y: originalY });
                // Reset throttling state for next drag operation
                lastLogicUpdateRef.current = 0;
            },
        });
    }, [id, originalX, originalY, clampPosition, updateBubblePositions, translation]);
    /**
     * Animation Style Configuration
     * Applies the translate transform from the animated value
     * Uses native driver for optimal performance
     */
    var animatedStyle = {
        transform: translation.getTranslateTransform(),
    };
    return (React.createElement(Animated.View, __assign({ style: [
            styles.bubbleContainer,
            (_b = item.style) === null || _b === void 0 ? void 0 : _b.container,
            {
                // Position at original coordinates - animations are applied as transforms
                left: originalX,
                top: originalY,
                // Explicit transform declaration for clarity (also included in animatedStyle)
                transform: [
                    { translateX: translation.x },
                    { translateY: translation.y }
                ]
            },
            animatedStyle, // Apply animated transforms
        ] }, panResponder.panHandlers),
        React.createElement(Pressable, { key: item.key, style: function (_a) {
                var pressed = _a.pressed;
                return ({
                    opacity: pressed ? 0.8 : 1, // Simple opacity feedback for touch
                });
            }, onPressOut: handlePress },
            React.createElement(BubbleComponent, __assign({}, item, { radius: radius })))));
});
export default React.memo(BubbleWrapper);<|MERGE_RESOLUTION|>--- conflicted
+++ resolved
@@ -92,14 +92,11 @@
             avoidCollision.current = value;
         },
     }); }, [originalX, originalY, translation]);
-<<<<<<< HEAD
-=======
     var handlePress = useCallback(function () {
         if (!isDragging.current) {
             onPress();
         }
     }, [onPress]);
->>>>>>> 5f4590a8
     /**
      * Boundary Constraint System
      * Ensures bubbles remain within visible container bounds
